from typing import Optional, Union

import torch
import torch.nn as nn
from torch_scatter import scatter, scatter_add

from .layers.atom_update_block import OutputBlock
from .layers.base_layers import Dense
from .layers.efficient import EfficientInteractionDownProjection
from .layers.embedding_block import AtomEmbedding, EdgeEmbedding
from .layers.interaction_block import InteractionBlockTripletsOnly
from .layers.radial_basis import RadialBasis
from .layers.spherical_basis import CircularBasisLayer
from .layers.grad import Grad

from src.utils.geometry import Geometry
from crystallographic_graph import sparse_meshgrid


class GemsNetT(torch.nn.Module):
    def __init__(
        self,
        latent_dim: int,
        num_spherical: int = 7,
        num_radial: int = 128,
        num_blocks: int = 3,
        emb_size_atom: int = 128,
        emb_size_edge: int = 128,
        emb_size_trip: int = 32,
        emb_size_rbf: int = 16,
        emb_size_cbf: int = 16,
        emb_size_bil_trip: int = 64,
        num_before_skip: int = 1,
        num_after_skip: int = 2,
        num_concat: int = 1,
        num_atom: int = 3,
        cutoff: float = 6.0,
        rbf: dict = {"name": "gaussian"},
        envelope: dict = {"name": "polynomial", "exponent": 5},
        cbf: dict = {"name": "spherical_harmonics"},
        z_input: Union[str, int] = "embedding",
        energy_targets: int = 1,
        compute_energy: bool = True,
        compute_forces: bool = True,
        output_init: str = "HeOrthogonal",
        activation: str = "swish",
        scale_file: Optional[str] = None,
    ):
        super().__init__()
        assert num_blocks > 0
        assert z_input == "embedding" or (isinstance(z_input, int) and z_input > 0)

        self.num_blocks = num_blocks

        self.cutoff = cutoff

        ### ---------------------------------- Basis Functions ---------------------------------- ###
        self.radial_basis = RadialBasis(
            num_radial=num_radial,
            cutoff=cutoff,
            rbf=rbf,
            envelope=envelope,
        )

        radial_basis_cbf3 = RadialBasis(
            num_radial=num_radial,
            cutoff=cutoff,
            rbf=rbf,
            envelope=envelope,
        )
        self.cbf_basis3 = CircularBasisLayer(
            num_spherical,
            radial_basis=radial_basis_cbf3,
            cbf=cbf,
            efficient=True,
        )
        ### ------------------------------------------------------------------------------------- ###

        ### ------------------------------- Share Down Projections ------------------------------ ###
        # Share down projection across all interaction blocks
        self.mlp_rbf3 = Dense(
            num_radial,
            emb_size_rbf,
            activation=None,
            bias=False,
        )
        self.mlp_cbf3 = EfficientInteractionDownProjection(
            num_spherical, num_radial, emb_size_cbf
        )

        # Share the dense Layer of the atom embedding block accross the interaction blocks
        self.mlp_rbf_h = Dense(
            num_radial,
            emb_size_rbf,
            activation=None,
            bias=False,
        )
        self.mlp_rbf_out = Dense(
            num_radial,
            emb_size_rbf,
            activation=None,
            bias=False,
        )
        self.mlp_cbf_out = Dense(
            num_spherical,
            emb_size_cbf,
            activation=None,
            bias=False,
        )
        ### ------------------------------------------------------------------------------------- ###

        self.compute_energy = compute_energy
        self.compute_forces = compute_forces
<<<<<<< HEAD
=======
        self.compute_stress = compute_stress

        if self.compute_stress:
            self.vector_fields = Grad()
>>>>>>> 84d3fd7d

        self.output_block = (
            self.compute_energy or self.compute_forces or self.compute_stress
        )

        # Embedding block
        if z_input == "embedding":
            self.atom_emb = AtomEmbedding(emb_size_atom)
        else:
            self.atom_emb = nn.Linear(z_input, emb_size_atom)

        self.atom_latent_emb = nn.Linear(emb_size_atom + latent_dim, emb_size_atom)
        self.edge_emb = EdgeEmbedding(
            emb_size_atom, num_radial, emb_size_edge, activation=activation
        )

        int_blocks = []
        # Interaction Blocks
        interaction_block = InteractionBlockTripletsOnly
        for i in range(num_blocks):
            int_blocks.append(
                interaction_block(
                    emb_size_atom=emb_size_atom,
                    emb_size_edge=emb_size_edge,
                    emb_size_trip=emb_size_trip,
                    emb_size_rbf=emb_size_rbf,
                    emb_size_cbf=emb_size_cbf,
                    emb_size_bil_trip=emb_size_bil_trip,
                    num_before_skip=num_before_skip,
                    num_after_skip=num_after_skip,
                    num_concat=num_concat,
                    num_atom=num_atom,
                    activation=activation,
                    scale_file=scale_file,
                    name=f"IntBlock_{i+1}",
                )
            )

        self.int_blocks = torch.nn.ModuleList(int_blocks)

        if self.output_block:
            out_blocks = []
            for i in range(num_blocks + 1):
                out_blocks.append(
                    OutputBlock(
                        emb_size_atom=emb_size_atom,
                        emb_size_edge=emb_size_edge,
                        emb_size_rbf=emb_size_rbf,
                        nHidden=num_atom,
                        num_targets=energy_targets,
                        activation=activation,
                        output_init=output_init,
                        direct_forces=True,
                        scale_file=scale_file,
                        name=f"OutBlock_{i}",
                    )
                )

            self.out_blocks = torch.nn.ModuleList(out_blocks)

        self.shared_parameters = [
            (self.mlp_rbf3, self.num_blocks),
            (self.mlp_cbf3, self.num_blocks),
            (self.mlp_rbf_h, self.num_blocks),
            (self.mlp_rbf_out, self.num_blocks + 1),
        ]

    def forward(
        self,
        z: torch.LongTensor,
        geometry: Geometry,
        emb: torch.FloatTensor = None,
    ):
        x = geometry.x
        num_atoms = geometry.num_atoms
        batch = geometry.batch
        idx_s = geometry.edges.src
        idx_t = geometry.edges.dst
        D_st = geometry.edges_r_ij
        V_st = -geometry.edges_v_ij / geometry.edges_r_ij[:, None]
        U_st = -geometry.edges_e_ij / geometry.edges_r_ij[:, None]
        id_swap = geometry.edges.reverse_idx

        num_edges = scatter_add(
            torch.ones_like(idx_s), idx_s, dim=0, dim_size=x.shape[0]
        )
        i_triplets, j_triplets = sparse_meshgrid(num_edges)

        mask = i_triplets != j_triplets
        id3_ba = i_triplets[mask]
        id3_ca = j_triplets[mask]

        # Calculate triplet angles
        cosφ_cab = torch.sum(V_st[id3_ca] * V_st[id3_ba], dim=-1).clamp(min=-1, max=1)
        rad_cbf3, sbf3 = self.cbf_basis3(D_st, cosφ_cab, id3_ca)

        rbf = self.radial_basis(D_st)

        # Embedding block
        if emb is None:
            h = self.atom_emb(z)
        else:
            h = self.atom_emb(z) + emb[geometry.batch]

        m = self.edge_emb(h, rbf, idx_s, idx_t)

        rbf3 = self.mlp_rbf3(rbf)
        cbf3 = self.mlp_cbf3(rad_cbf3, sbf3)

        rbf_h = self.mlp_rbf_h(rbf)
        rbf_out = self.mlp_rbf_out(rbf)
        cbf_out = self.mlp_cbf_out(sbf3)

        if self.output_block:
            E_t, F_st = self.out_blocks[0](
                h, m, rbf_out, cbf_out, idx_t, id3_ba, id3_ca
            )

        for i in range(self.num_blocks):
            h, m = self.int_blocks[i](
                h=h,
                m=m,
                rbf3=rbf3,
                cbf3=cbf3,
                id_swap=id_swap,
                id3_ba=id3_ba,
                id3_ca=id3_ca,
                rbf_h=rbf_h,
                idx_s=idx_s,
                idx_t=idx_t,
            )

            if self.output_block:
                E, F = self.out_blocks[i + 1](
                    h, m, rbf_out, cbf_out, idx_t, id3_ba, id3_ca
                )
                E_t += E
                F_st += F

        results = [h]

        if self.compute_energy:
            # ========================== ENERGY ==========================
            E_t = scatter(E_t, batch, dim=0, dim_size=num_atoms.shape[0], reduce="mean")

            results.append(E_t)

        if self.compute_forces:
            # ========================== FORCES ==========================
            F_st_vec = F_st[:, :, None] * U_st[:, None, :]

            F_t = scatter(
                F_st_vec,
                idx_t,
                dim=0,
                dim_size=num_atoms.sum(),
                reduce="add",
            )
            F_t = F_t.squeeze(1)

            results.append((x + F_t) % 1.0)
            results.append(F_t)

<<<<<<< HEAD
=======
        if self.compute_stress:
            # ========================== STRESS ==========================
            batch_triplets = batch[idx_s[id3_ba]]

            e_ij = geometry.edges_e_ij[id3_ba]
            e_ik = geometry.edges_e_ij[id3_ca]

            vector_fields = self.vector_fields(cell, batch_triplets, e_ij, e_ik)

            filter_nan = ~(
                (vector_fields != vector_fields)
                .view(vector_fields.shape[0], -1)
                .any(dim=1)
            )
            batch_triplets = batch_triplets[filter_nan]
            fields = (S_st[filter_nan, :, None, None] * vector_fields[filter_nan]).sum(
                dim=1
            )
            I = torch.eye(3, 3, device=cell.device)[None]
            S_t = I + scatter(
                fields,
                batch_triplets,
                dim=0,
                dim_size=cell.shape[0],
                reduce="mean",
            )  # 1st order approx of matrix exp

            results.append(S_t)

>>>>>>> 84d3fd7d
        return tuple(results)

    @property
    def num_params(self):
        return sum(p.numel() for p in self.parameters())<|MERGE_RESOLUTION|>--- conflicted
+++ resolved
@@ -111,13 +111,10 @@
 
         self.compute_energy = compute_energy
         self.compute_forces = compute_forces
-<<<<<<< HEAD
-=======
         self.compute_stress = compute_stress
 
         if self.compute_stress:
             self.vector_fields = Grad()
->>>>>>> 84d3fd7d
 
         self.output_block = (
             self.compute_energy or self.compute_forces or self.compute_stress
@@ -281,8 +278,6 @@
             results.append((x + F_t) % 1.0)
             results.append(F_t)
 
-<<<<<<< HEAD
-=======
         if self.compute_stress:
             # ========================== STRESS ==========================
             batch_triplets = batch[idx_s[id3_ba]]
@@ -312,7 +307,6 @@
 
             results.append(S_t)
 
->>>>>>> 84d3fd7d
         return tuple(results)
 
     @property
