import torch
import torch.nn as nn
import torch.optim as optim
from torch_geometric.loader import DataLoader
from torch.utils.data import random_split
from torch_ema import ExponentialMovingAverage
import pandas as pd
import tqdm

import matplotlib.pyplot as plt

import os
import json
import random
import datetime

from src.utils.scaler import LatticeScaler
<<<<<<< HEAD
from src.utils.data import MP20, StructuresSampler
=======
from src.utils.data import MP, OQMD, StructuresSampler
>>>>>>> 84d3fd7d
from src.utils.hparams import Hparams
from src.utils.metrics import compute_metrics
from src.model.gemsnet import GemsNetDiffusion
from src.utils.video import make_video
from src.utils.cif import make_cif


def get_dataloader(path: str, dataset: str, batch_size: int):
<<<<<<< HEAD
    assert dataset in ["mp-20"]

    dataset_path = os.path.join(path, dataset)
    if dataset == "mp-20":
        train_set = MP20(dataset_path, "train")
        valid_set = MP20(dataset_path, "val")
        test_set = MP20(dataset_path, "test")
=======
    assert dataset in ["mp", "oqmd"]

    dataset_path = os.path.join(path, dataset)
    if dataset == "mp":
        data = MP(dataset_path)
        gen = torch.Generator().manual_seed(42)
        train_set, valid_set, test_set = random_split(
            data, [78600, 4367, 4367], generator=gen
        )
    elif dataset == "oqmd":
        data = OQMD(dataset_path)
        gen = torch.Generator().manual_seed(42)
        train_set, valid_set, test_set = random_split(
                data, [199686, 11094, 11094], generator=gen
        )
>>>>>>> 84d3fd7d

    loader_train = DataLoader(
        train_set,
        num_workers=4,
<<<<<<< HEAD
        batch_sampler=StructuresSampler(train_set, batch_size, shuffle=True),
    )
    loader_valid = DataLoader(valid_set, num_workers=4, batch_size=128)
    loader_test = DataLoader(test_set, num_workers=4, batch_size=128)
=======
        batch_sampler=StructuresSampler(train_set, max_atoms=batch_size, shuffle=True),
    )
    loader_valid = DataLoader(valid_set, batch_size=64, num_workers=4)
    loader_test = DataLoader(test_set, batch_size=64, num_workers=4)
>>>>>>> 84d3fd7d

    return loader_train, loader_valid, loader_test


<<<<<<< HEAD
@torch.no_grad()
def compute_metrics(model, dataloader, desc_bar):
    list_losses = []
    list_losses_pos = []
    list_losses_lat = []

    list_t = []
    list_rho = []
    list_rho_pred_lengths = []
    list_rho_pred_angles = []
    list_rho_pred = []
    list_x = []
    list_x_pred = []
    list_x_t = []
    list_num_atoms = []

    step = model.diffusion_steps // 32
    N = dataloader.batch_size * step // model.diffusion_steps
    t = torch.arange(0, model.diffusion_steps, step)
    size = t.shape[0]
    t_idx = torch.arange(0, size)
    t = t.repeat(N + 1).to(device)
    t_idx = t_idx.repeat(N + 1)

    for batch in tqdm.tqdm(dataloader, leave=False, position=1, desc=desc_bar):
        batch = batch.to(device)

        (
            loss,
            loss_pos,
            loss_lattice,
            x_t,
            pred_rho,
            pred_x,
        ) = model.get_loss(
            batch.cell,
            batch.pos,
            batch.z,
            batch.num_atoms,
            t=t[: batch.num_atoms.shape[0]],
            return_data=True,
        )

        list_t.append(t_idx[: batch.num_atoms.shape[0]])
        list_rho.append(batch.cell)
        list_rho_pred_lengths.append(pred_rho[0])
        list_rho_pred_angles.append(pred_rho[1])
        list_x.append(batch.pos)
        list_x_pred.append(pred_x)
        list_x_t.append(x_t)
        list_num_atoms.append(batch.num_atoms)

        list_losses.append(loss.item())
        list_losses_pos.append(loss_pos.item())
        list_losses_lat.append(loss_lattice.item())

    loss = {
        "loss": torch.tensor(list_losses).mean().item(),
        "pos": torch.tensor(list_losses_pos).mean().item(),
        "lattice": torch.tensor(list_losses_lat).mean().item(),
    }

    list_t = torch.cat(list_t, dim=0)
    list_rho = torch.cat(list_rho, dim=0)
    print(len(list_rho_pred))
    list_rho_pred_lengths = torch.cat(list_rho_pred_lengths, dim=0)
    list_rho_pred_angles = torch.cat(list_rho_pred_angles, dim=0)
    list_rho_pred = (list_rho_pred_lengths, list_rho_pred_angles)
    list_x = torch.cat(list_x, dim=0)
    list_x_pred = torch.cat(list_x_pred, dim=0)
    list_x_t = torch.cat(list_x_t, dim=0)
    list_num_atoms = torch.cat(list_num_atoms, dim=0)

    metrics = get_metrics(
        list_rho,
        list_rho_pred,
        list_x,
        list_x_pred,
        list_num_atoms,
        by_structure=True,
    )
    metrics_gt = get_metrics(
        list_rho,
        None,
        list_x,
        list_x_t,
        list_num_atoms,
        by_structure=True,
    )

    metrics["mae_pos_by_t"] = scatter_mean(
        metrics["mae_pos"], list_t, dim=0, dim_size=size
    )
    metrics["mae_lengths_by_t"] = scatter_mean(
        metrics["mae_lengths"].mean(dim=1), list_t, dim=0, dim_size=size
    )
    metrics["mae_angles_by_t"] = scatter_mean(
        metrics["mae_angles"].mean(dim=1), list_t, dim=0, dim_size=size
    )

    metrics_gt["mae_pos_by_t"] = scatter_mean(
        metrics_gt["mae_pos"], list_t, dim=0, dim_size=size
    )

    t = torch.arange(0, metrics["mae_pos_by_t"].shape[0]) * step

    metrics["t"] = t
    metrics["mae_pos"] = metrics["mae_pos"]
    metrics["mae_lengths"] = metrics["mae_lengths"]
    metrics["mae_angles"] = metrics["mae_angles"]

    metrics_gt["t"] = t
    metrics_gt["mae_pos"] = metrics_gt["mae_pos"]

    return loss, metrics, metrics_gt


def add_tensorboard(writer, loss, metrics, metrics_gt, path, batch_idx):
=======
def add_tensorboard(writer, metrics, path, batch_idx):
>>>>>>> 84d3fd7d
    plt.scatter(metrics["t"], metrics["mae_pos_by_t"], label="gnn")
    plt.scatter(metrics["t"], metrics["mae_pos_diff_by_t"], label="no action")
    plt.legend()
    writer.add_figure(f"{path}/mae_pos", plt.gcf(), batch_idx)
    plt.close()
<<<<<<< HEAD
    plt.scatter(metrics["t"], metrics["mae_lengths_by_t"], label="gnn")
    plt.legend()
    writer.add_figure(f"{path}/mae_lengths", plt.gcf(), batch_idx)
    plt.close()
    plt.scatter(metrics["t"], metrics["mae_angles_by_t"], label="gnn")
    plt.legend()
    writer.add_figure(f"{path}/mae_angles", plt.gcf(), batch_idx)
    plt.close()
=======
>>>>>>> 84d3fd7d

    writer.add_scalar(f"{path}/mae_pos", metrics["mae_pos"].mean(), batch_idx)
    writer.add_scalar(f"{path}/mae_lengths", metrics["mae_lengths"].mean(), batch_idx)
    writer.add_scalar(f"{path}/mae_angles", metrics["mae_angles"].mean(), batch_idx)

    writer.add_scalar(
        f"{path}/loss", metrics["loss_pos"] + metrics["loss_lattice"], batch_idx
    )
    writer.add_scalar(f"{path}/loss_pos", metrics["loss_pos"], batch_idx)
    writer.add_scalar(f"{path}/loss_lattice", metrics["loss_lattice"], batch_idx)


if __name__ == "__main__":
    import argparse

    from torch.utils.tensorboard import SummaryWriter

    parser = argparse.ArgumentParser(description="train denoising model")
    parser.add_argument("--hparams", "-H", default=None, help="json file")
    parser.add_argument("--logs", "-l", default="./runs/diffusion")
    parser.add_argument("--dataset", "-D", default="oqmd")
    parser.add_argument("--dataset-path", "-dp", default="./data")
    parser.add_argument("--device", "-d", default="cuda")
    parser.add_argument("--threads", "-t", type=int, default=8)

    args = parser.parse_args()

    torch.set_num_threads(args.threads)
    torch.set_num_interop_threads(args.threads)

    # run name
    tday = datetime.datetime.now()
    run_name = tday.strftime(
        f"training_%Y_%m_%d_%H_%M_%S_{args.dataset}_{random.randint(0,1000):<03d}"
    )
    print("run name:", run_name)

    log_dir = os.path.join(args.logs, run_name)

    os.makedirs(log_dir, exist_ok=True)

    writer = SummaryWriter(log_dir=log_dir, flush_secs=3)

    # basic setup
    device = args.device

    hparams = Hparams()
    if args.hparams is not None:
        hparams.from_json(args.hparams)

    with open(os.path.join(log_dir, "hparams.json"), "w") as fp:
        json.dump(hparams.dict(), fp, indent=4)

    print("hparams:")
    print(json.dumps(hparams.dict(), indent=4))

    loader_train, loader_valid, loader_test = get_dataloader(
        args.dataset_path, args.dataset, hparams.batch_size
    )

    scaler = LatticeScaler().to(device)
    scaler.fit(loader_train)

    model = GemsNetDiffusion(
        lattice_scaler=scaler,
        knn=hparams.knn,
<<<<<<< HEAD
=======
        num_blocks=hparams.layers,
>>>>>>> 84d3fd7d
        x_betas=hparams.x_betas,
        diffusion_steps=hparams.diffusion_steps,
    ).to(device)

    opt = optim.Adam(model.parameters(), lr=hparams.lr, betas=(hparams.beta1, 0.999))
    ema = ExponentialMovingAverage(model.parameters(), decay=0.995)

    logs = {"batch": [], "loss": [], "loss_pos": [], "loss_lat": []}

    best_val = float("inf")

    batch_idx = 0
    snapshot_idx = 0
    for epoch in tqdm.tqdm(range(hparams.epochs), leave=True, position=0):
        losses, losses_pos, losses_lat = [], [], []

        it = tqdm.tqdm(loader_train, leave=False, position=1)

        for batch in it:
            batch = batch.to(device)

            opt.zero_grad()

            loss, loss_pos, loss_lat = model.get_loss(
                batch.cell, batch.pos, batch.z, batch.num_atoms
            )

            loss.backward()
            nn.utils.clip_grad_norm_(model.parameters(), hparams.grad_clipping)
            opt.step()
            ema.update()

            losses.append(loss.item())
            losses_pos.append(loss_pos.item())
            losses_lat.append(loss_lat.item())

            it.set_description(
                f"loss: {loss.item():.3f} atomic pos={loss_pos.item():.3f} lattice={loss_lat.item():.3f}"
            )

            batch_idx += 1

        losses = torch.tensor(losses).mean().item()
        losses_pos = torch.tensor(losses_pos).mean().item()
        losses_lat = torch.tensor(losses_lat).mean().item()

        writer.add_scalar("train/loss", losses, batch_idx)
        writer.add_scalar("train/loss_pos", losses_pos, batch_idx)
        writer.add_scalar("train/loss_lattice", losses_lat, batch_idx)

        logs["batch"].append(batch_idx)
        logs["loss"].append(losses)
        logs["loss_pos"].append(losses_pos)
        logs["loss_lat"].append(losses_lat)

        pd.DataFrame(logs).set_index("batch").to_csv(os.path.join(log_dir, "loss.csv"))

        with ema.average_parameters():
            metrics = compute_metrics(model, loader_valid, "validation", device)
            add_tensorboard(writer, metrics, "valid", batch_idx)

            total_loss = metrics["loss_pos"] + metrics["loss_lattice"]
            if total_loss < best_val:
                torch.save(model.state_dict(), os.path.join(log_dir, "best.pt"))
                best_val = total_loss

    for batch in loader_test:
        batch = batch.to(device)
<<<<<<< HEAD

        limit_batch_size = 16
        batch.num_atoms = batch.num_atoms[:limit_batch_size]
        batch.cell = batch.cell[:limit_batch_size]
        max_atoms = batch.num_atoms.sum()
        batch.pos = batch.pos[:max_atoms]
        batch.z = batch.z[:max_atoms]
=======
        break
>>>>>>> 84d3fd7d

    limit_batch_size = 16
    batch.num_atoms = batch.num_atoms[:limit_batch_size]
    batch.cell = batch.cell[:limit_batch_size]
    max_atoms = batch.num_atoms.sum()
    batch.pos = batch.pos[:max_atoms]
    batch.z = batch.z[:max_atoms]

    rho, x = model.sampling(batch.z, batch.num_atoms, return_history=True, verbose=True)

    cif = make_cif((rho[0][-1], rho[1][-1]), x[-1], batch.z, batch.num_atoms)

    with open(os.path.join(log_dir, "sampling.cif"), "w") as fp:
        fp.write(cif)

    # video_tensor = make_video(rho, x, batch.z, batch.num_atoms, step=32)

    # writer.add_video("sampling", video_tensor)

    metrics = compute_metrics(model, loader_test, "test", device)
    add_tensorboard(writer, metrics, "test", batch_idx)

    metrics = {
        "loss": metrics["loss_pos"] + metrics["loss_lattice"],
        "loss_pos": metrics["loss_pos"],
        "loss_lattice": metrics["loss_lattice"],
        "mae_pos": metrics["mae_pos"].mean().item(),
        "mae_lengths": metrics["mae_lengths"].mean().item(),
        "mae_angles": metrics["mae_angles"].mean().item(),
    }

    with open(os.path.join(log_dir, "metrics.json"), "w") as fp:
        json.dump(metrics, fp, indent=4)

    print("\nmetrics:")
    print(json.dumps(metrics, indent=4))

    writer.add_hparams(hparams.dict(), metrics)

    writer.close()<|MERGE_RESOLUTION|>--- conflicted
+++ resolved
@@ -15,11 +15,7 @@
 import datetime
 
 from src.utils.scaler import LatticeScaler
-<<<<<<< HEAD
-from src.utils.data import MP20, StructuresSampler
-=======
 from src.utils.data import MP, OQMD, StructuresSampler
->>>>>>> 84d3fd7d
 from src.utils.hparams import Hparams
 from src.utils.metrics import compute_metrics
 from src.model.gemsnet import GemsNetDiffusion
@@ -28,15 +24,6 @@
 
 
 def get_dataloader(path: str, dataset: str, batch_size: int):
-<<<<<<< HEAD
-    assert dataset in ["mp-20"]
-
-    dataset_path = os.path.join(path, dataset)
-    if dataset == "mp-20":
-        train_set = MP20(dataset_path, "train")
-        valid_set = MP20(dataset_path, "val")
-        test_set = MP20(dataset_path, "test")
-=======
     assert dataset in ["mp", "oqmd"]
 
     dataset_path = os.path.join(path, dataset)
@@ -50,166 +37,26 @@
         data = OQMD(dataset_path)
         gen = torch.Generator().manual_seed(42)
         train_set, valid_set, test_set = random_split(
-                data, [199686, 11094, 11094], generator=gen
+            data, [199686, 11094, 11094], generator=gen
         )
->>>>>>> 84d3fd7d
 
     loader_train = DataLoader(
         train_set,
         num_workers=4,
-<<<<<<< HEAD
-        batch_sampler=StructuresSampler(train_set, batch_size, shuffle=True),
-    )
-    loader_valid = DataLoader(valid_set, num_workers=4, batch_size=128)
-    loader_test = DataLoader(test_set, num_workers=4, batch_size=128)
-=======
         batch_sampler=StructuresSampler(train_set, max_atoms=batch_size, shuffle=True),
     )
     loader_valid = DataLoader(valid_set, batch_size=64, num_workers=4)
     loader_test = DataLoader(test_set, batch_size=64, num_workers=4)
->>>>>>> 84d3fd7d
 
     return loader_train, loader_valid, loader_test
 
 
-<<<<<<< HEAD
-@torch.no_grad()
-def compute_metrics(model, dataloader, desc_bar):
-    list_losses = []
-    list_losses_pos = []
-    list_losses_lat = []
-
-    list_t = []
-    list_rho = []
-    list_rho_pred_lengths = []
-    list_rho_pred_angles = []
-    list_rho_pred = []
-    list_x = []
-    list_x_pred = []
-    list_x_t = []
-    list_num_atoms = []
-
-    step = model.diffusion_steps // 32
-    N = dataloader.batch_size * step // model.diffusion_steps
-    t = torch.arange(0, model.diffusion_steps, step)
-    size = t.shape[0]
-    t_idx = torch.arange(0, size)
-    t = t.repeat(N + 1).to(device)
-    t_idx = t_idx.repeat(N + 1)
-
-    for batch in tqdm.tqdm(dataloader, leave=False, position=1, desc=desc_bar):
-        batch = batch.to(device)
-
-        (
-            loss,
-            loss_pos,
-            loss_lattice,
-            x_t,
-            pred_rho,
-            pred_x,
-        ) = model.get_loss(
-            batch.cell,
-            batch.pos,
-            batch.z,
-            batch.num_atoms,
-            t=t[: batch.num_atoms.shape[0]],
-            return_data=True,
-        )
-
-        list_t.append(t_idx[: batch.num_atoms.shape[0]])
-        list_rho.append(batch.cell)
-        list_rho_pred_lengths.append(pred_rho[0])
-        list_rho_pred_angles.append(pred_rho[1])
-        list_x.append(batch.pos)
-        list_x_pred.append(pred_x)
-        list_x_t.append(x_t)
-        list_num_atoms.append(batch.num_atoms)
-
-        list_losses.append(loss.item())
-        list_losses_pos.append(loss_pos.item())
-        list_losses_lat.append(loss_lattice.item())
-
-    loss = {
-        "loss": torch.tensor(list_losses).mean().item(),
-        "pos": torch.tensor(list_losses_pos).mean().item(),
-        "lattice": torch.tensor(list_losses_lat).mean().item(),
-    }
-
-    list_t = torch.cat(list_t, dim=0)
-    list_rho = torch.cat(list_rho, dim=0)
-    print(len(list_rho_pred))
-    list_rho_pred_lengths = torch.cat(list_rho_pred_lengths, dim=0)
-    list_rho_pred_angles = torch.cat(list_rho_pred_angles, dim=0)
-    list_rho_pred = (list_rho_pred_lengths, list_rho_pred_angles)
-    list_x = torch.cat(list_x, dim=0)
-    list_x_pred = torch.cat(list_x_pred, dim=0)
-    list_x_t = torch.cat(list_x_t, dim=0)
-    list_num_atoms = torch.cat(list_num_atoms, dim=0)
-
-    metrics = get_metrics(
-        list_rho,
-        list_rho_pred,
-        list_x,
-        list_x_pred,
-        list_num_atoms,
-        by_structure=True,
-    )
-    metrics_gt = get_metrics(
-        list_rho,
-        None,
-        list_x,
-        list_x_t,
-        list_num_atoms,
-        by_structure=True,
-    )
-
-    metrics["mae_pos_by_t"] = scatter_mean(
-        metrics["mae_pos"], list_t, dim=0, dim_size=size
-    )
-    metrics["mae_lengths_by_t"] = scatter_mean(
-        metrics["mae_lengths"].mean(dim=1), list_t, dim=0, dim_size=size
-    )
-    metrics["mae_angles_by_t"] = scatter_mean(
-        metrics["mae_angles"].mean(dim=1), list_t, dim=0, dim_size=size
-    )
-
-    metrics_gt["mae_pos_by_t"] = scatter_mean(
-        metrics_gt["mae_pos"], list_t, dim=0, dim_size=size
-    )
-
-    t = torch.arange(0, metrics["mae_pos_by_t"].shape[0]) * step
-
-    metrics["t"] = t
-    metrics["mae_pos"] = metrics["mae_pos"]
-    metrics["mae_lengths"] = metrics["mae_lengths"]
-    metrics["mae_angles"] = metrics["mae_angles"]
-
-    metrics_gt["t"] = t
-    metrics_gt["mae_pos"] = metrics_gt["mae_pos"]
-
-    return loss, metrics, metrics_gt
-
-
-def add_tensorboard(writer, loss, metrics, metrics_gt, path, batch_idx):
-=======
 def add_tensorboard(writer, metrics, path, batch_idx):
->>>>>>> 84d3fd7d
     plt.scatter(metrics["t"], metrics["mae_pos_by_t"], label="gnn")
     plt.scatter(metrics["t"], metrics["mae_pos_diff_by_t"], label="no action")
     plt.legend()
     writer.add_figure(f"{path}/mae_pos", plt.gcf(), batch_idx)
     plt.close()
-<<<<<<< HEAD
-    plt.scatter(metrics["t"], metrics["mae_lengths_by_t"], label="gnn")
-    plt.legend()
-    writer.add_figure(f"{path}/mae_lengths", plt.gcf(), batch_idx)
-    plt.close()
-    plt.scatter(metrics["t"], metrics["mae_angles_by_t"], label="gnn")
-    plt.legend()
-    writer.add_figure(f"{path}/mae_angles", plt.gcf(), batch_idx)
-    plt.close()
-=======
->>>>>>> 84d3fd7d
 
     writer.add_scalar(f"{path}/mae_pos", metrics["mae_pos"].mean(), batch_idx)
     writer.add_scalar(f"{path}/mae_lengths", metrics["mae_lengths"].mean(), batch_idx)
@@ -276,10 +123,7 @@
     model = GemsNetDiffusion(
         lattice_scaler=scaler,
         knn=hparams.knn,
-<<<<<<< HEAD
-=======
         num_blocks=hparams.layers,
->>>>>>> 84d3fd7d
         x_betas=hparams.x_betas,
         diffusion_steps=hparams.diffusion_steps,
     ).to(device)
@@ -348,17 +192,7 @@
 
     for batch in loader_test:
         batch = batch.to(device)
-<<<<<<< HEAD
-
-        limit_batch_size = 16
-        batch.num_atoms = batch.num_atoms[:limit_batch_size]
-        batch.cell = batch.cell[:limit_batch_size]
-        max_atoms = batch.num_atoms.sum()
-        batch.pos = batch.pos[:max_atoms]
-        batch.z = batch.z[:max_atoms]
-=======
         break
->>>>>>> 84d3fd7d
 
     limit_batch_size = 16
     batch.num_atoms = batch.num_atoms[:limit_batch_size]
